--- conflicted
+++ resolved
@@ -19,15 +19,8 @@
     get_numpy_array, jit,
     restore_dimensions, get_numpy_arrays_with_properties,
     restore_data_arrays_with_properties,
-<<<<<<< HEAD
-    set_direction_names, add_direction_names)
-=======
     set_direction_names, add_direction_names,
     get_component_aliases)
-from ._core.wrappers import (
-    UpdateFrequencyWrapper, TendencyInDiagnosticsWrapper,
-    TimeDifferencingWrapper, ScalingWrapper)
->>>>>>> ec9b4df9
 from ._core.testing import ComponentTestBase
 from ._components import (
     PlotFunctionMonitor, NetCDFMonitor, RestartMonitor,
@@ -44,22 +37,12 @@
     InvalidPropertyDictError,
     DataArray,
     get_constant, set_constant, set_condensible_name, reset_constants,
-<<<<<<< HEAD
-    TimeDifferencingWrapper, combine_array_dimensions,
-=======
-    get_constants_string,
-    UpdateFrequencyWrapper, TimeDifferencingWrapper, combine_dimensions,
->>>>>>> ec9b4df9
+    get_constants_string,TimeDifferencingWrapper, combine_dimensions,
     ensure_no_shared_keys,
     get_numpy_array, jit,
     restore_dimensions, get_numpy_arrays_with_properties,
     restore_data_arrays_with_properties,
-<<<<<<< HEAD
-    set_direction_names, add_direction_names,
-=======
     set_direction_names, add_direction_names, get_component_aliases,
-    ScalingWrapper,
->>>>>>> ec9b4df9
     ComponentTestBase,
     PlotFunctionMonitor, NetCDFMonitor, RestartMonitor,
     ConstantPrognostic, ConstantDiagnostic, RelaxationPrognostic,

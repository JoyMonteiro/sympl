from .array import DataArray
from .units import is_valid_unit


def get_condensible_map(condensible_name):
    return {
        'gas_constant_of_vapor_phase': 'gas_constant_of_{}_vapor'.format(condensible_name),
        'heat_capacity_of_vapor_phase': 'heat_capacity_of_{}_vapor_at_constant_pressure'.format(condensible_name),
        'specific_enthalpy_of_vapor_phase': 'specific_enthalpy_of_{}_vapor'.format(condensible_name),
        'density_of_liquid_phase': 'density_of_liquid_{}'.format(condensible_name),
        'heat_capacity_of_liquid_phase': 'heat_capacity_of_liquid_{}'.format(condensible_name),
        'latent_heat_of_vaporization': 'latent_heat_of_vaporization_of_{}'.format(condensible_name),
        'freezing_temperature_of_liquid_phase': 'freezing_temperature_of_liquid_{}'.format(condensible_name),
        'thermal_conductivity_of_liquid_phase': 'thermal_conductivity_of_liquid_{}'.format(condensible_name),
        'latent_heat_of_fusion': 'latent_heat_of_fusion_of_{}'.format(condensible_name),
        'density_of_solid_phase_as_ice': 'density_of_solid_{}_as_ice'.format(condensible_name),
        'density_of_solid_phase_as_snow': 'density_of_solid_{}_as_snow'.format(condensible_name),
        'heat_capacity_of_solid_phase_as_ice': 'heat_capacity_of_solid_{}_as_ice'.format(condensible_name),
        'heat_capacity_of_solid_phase_as_snow': 'heat_capacity_of_solid_{}_as_snow'.format(condensible_name),
        'thermal_conductivity_of_solid_phase_as_ice': 'thermal_conductivity_of_solid_{}_as_ice'.format(condensible_name),
        'thermal_conductivity_of_solid_phase_as_snow': 'thermal_conductivity_of_solid_{}_as_snow'.format(condensible_name),
    }


constant_aliases = {
    'latent_heat_of_condensation': 'latent_heat_of_vaporization',
    'enthalpy_of_fusion': 'latent_heat_of_fusion',
    'stellar_irradiance': 'solar_constant',
    'heat_capacity_of_ice': 'heat_capacity_of_solid_phase_as_ice',
    'heat_capacity_of_snow': 'heat_capacity_of_solid_phase_as_snow',
    'thermal_conductivity_of_ice': 'thermal_conductivity_of_solid_phase_as_ice',
    'thermal_conductivity_of_snow': 'thermal_conductivity_of_solid_phase_as_snow',
    'density_of_ice': 'density_of_solid_phase_as_ice',
    'density_of_snow': 'density_of_solid_phase_as_snow',
}

constant_aliases.update(get_condensible_map('water'))


class ConstantDict(dict):

    def __repr__(self):
        return self._repr()

    def _repr(self, sphinx=False):
        return_string = ''
        for category, name_list in constant_names_by_category.items():
            if len(name_list) > 0:
                return_string += category.title() + '\n'
            for name in name_list:
                units = self[name].attrs['units']
                units = units.replace('dimensionless', '')
                return_string += '\t{}: {} {}\n'.format(
                    name, self[name].values.item(), units)
                if sphinx:
                    return_string += '\n'
            return_string += '\n'
        return return_string

    @property
    def _proxy_dict(self):
        """
        Returns a dictionary which has all possible values one could get out of
        this dictionary (considering aliases).
        """
        return_dict = {}
        return_dict.update(self)
        n_iterations = 0
        while n_iterations < 100:
            new_dict = {}
            for alias, original in constant_aliases.items():
                if original in return_dict.keys() and alias not in return_dict.keys():
                    new_dict[alias] = return_dict[original]
            if len(new_dict.keys()) == 0:
                break
            else:
                return_dict.update(new_dict)
        if len(new_dict.keys()) != 0:
            raise RuntimeError('Max number of iterations exceeded.')
        return return_dict

    def keys(self):
        return self._proxy_dict.keys()

    def values(self):
        return self._proxy_dict.values()

    def items(self):
        return self._proxy_dict.items()

    def __setitem__(self, key, value):
        if key in constant_aliases.keys():
            super(ConstantDict, self).__setitem__(get_alias(key), value)
        else:
            super(ConstantDict, self).__setitem__(key, value)

    def __getitem__(self, item):
        if item in constant_aliases.keys():
            return super(ConstantDict, self).__getitem__(get_alias(item))
        else:
            return super(ConstantDict, self).__getitem__(item)


constants = ConstantDict({
    'stefan_boltzmann_constant': DataArray(5.670367e-8, attrs={'units': 'W m^-2 K^-4'}),
    'gravitational_acceleration': DataArray(9.80665, attrs={'units': 'm s^-2'}),
    'heat_capacity_of_dry_air_at_constant_pressure': DataArray(1004.64, attrs={'units': 'J kg^-1 K^-1'}),
    'heat_capacity_of_water_vapor_at_constant_pressure': DataArray(1846.0, attrs={'units': 'J kg^-1 K^-1'}),
    'specific_enthalpy_of_water_vapor': DataArray(2500.0, attrs={'units': 'J kg^-1'}),
    'heat_capacity_of_liquid_water': DataArray(4185.5, attrs={'units': 'J kg^-1 K^-1'}),
    'freezing_temperature_of_liquid_water': DataArray(273.0, attrs={'units': 'K'}),
    'thermal_conductivity_of_liquid_water': DataArray(0.57, attrs={'units': 'W m^-1 K^-1'}),
    'heat_capacity_of_solid_water_as_ice': DataArray(2108., attrs={'units': 'J kg^-1 K^-1'}),
    'thermal_conductivity_of_solid_water_as_ice': DataArray(2.22, attrs={'units': 'W m^-1 K^-1'}),
    'heat_capacity_of_solid_water_as_snow': DataArray(2108., attrs={'units': 'J kg^-1 K^-1'}),
    'thermal_conductivity_of_solid_water_as_snow': DataArray(0.2, attrs={'units': 'W m^-1 K^-1'}),
    'reference_air_pressure': DataArray(1.0132e5, attrs={'units': 'Pa'}),
    'thermal_conductivity_of_dry_air': DataArray(0.026, attrs={'units': 'W m^-1 K^-1'}),
    'gas_constant_of_dry_air': DataArray(287., attrs={'units': 'J kg^-1 K^-1'}),
    'gas_constant_of_water_vapor': DataArray(461.5, attrs={'units': 'J kg^-1 K^-1'}),
    'planetary_rotation_rate': DataArray(7.292e-5, attrs={'units': 's^-1'}),
    'planetary_radius': DataArray(6.371e6, attrs={'units': 'm'}),
    'latent_heat_of_vaporization_of_water': DataArray(2.5e6, attrs={'units': 'J kg^-1'}),
    'latent_heat_of_fusion_of_water': DataArray(333550.0, attrs={'units': 'J kg^-1'}),
    'density_of_liquid_water': DataArray(1e3, attrs={'units': 'kg m^-3'}),
    'density_of_solid_water_as_ice': DataArray(916.7, attrs={'units': 'kg m^-3'}),
    'density_of_solid_water_as_snow': DataArray(100.0, attrs={'units': 'kg m^-3'}),
    'solar_constant': DataArray(1367., attrs={'units': 'W m^-2'}),
    'planck_constant': DataArray(6.62607004e-34, attrs={'units': 'J s'}),
    'speed_of_light': DataArray(299792458., attrs={'units': 'm s^-1'}),
    'seconds_per_day': DataArray(86400., attrs={'units': 'dimensionless'}),
    'avogadro_constant': DataArray(6.022140857e23, attrs={'units': 'mole^-1'}),
    'boltzmann_constant': DataArray(1.38064852e-23, attrs={'units': 'J K^-1'}),
    'loschmidt_constant': DataArray(2.6516467e25, attrs={'units': 'm^-3'}),
    'universal_gas_constant': DataArray(8.3144598, attrs={'units': 'J mole^-1 K^-1'}),
})

constant_names_by_category = {
    'planetary': [
        'gravitational_acceleration',
        'planetary_radius',
        'planetary_rotation_rate',
        'seconds_per_day'],

    'physical': [
        'stefan_boltzmann_constant',
        'avogadro_constant',
        'speed_of_light',
        'boltzmann_constant',
        'loschmidt_constant',
        'universal_gas_constant',
        'planck_constant'],

    'condensible': [
        'density_of_liquid_phase',
        'heat_capacity_of_liquid_phase',
        'heat_capacity_of_vapor_phase',
        'specific_enthalpy_of_vapor_phase',
        'gas_constant_of_vapor_phase',
        'latent_heat_of_condensation',
        'latent_heat_of_fusion',
        'density_of_solid_phase_as_ice',
        'density_of_solid_phase_as_snow',
        'heat_capacity_of_solid_phase_as_ice',
        'heat_capacity_of_solid_phase_as_snow',
        'thermal_conductivity_of_solid_phase_as_ice',
        'thermal_conductivity_of_solid_phase_as_snow',
        'thermal_conductivity_of_liquid_phase',
        'freezing_temperature_of_liquid_phase'],

    'atmospheric': [
        'heat_capacity_of_dry_air_at_constant_pressure',
        'gas_constant_of_dry_air',
        'thermal_conductivity_of_dry_air',
        'reference_air_pressure'],

    'stellar': [
        'stellar_irradiance'],

    'oceanographic': [],

    'chemical': [
        'heat_capacity_of_water_vapor_at_constant_pressure',
        'density_of_liquid_water',
        'gas_constant_of_water_vapor',
        'latent_heat_of_vaporization_of_water',
        'heat_capacity_of_liquid_water',
        'latent_heat_of_fusion_of_water'],

}


def get_alias(name):
    n_iterations = 0
    while name in constant_aliases.keys() and n_iterations < 100:
        name = constant_aliases[name]
        n_iterations += 1
    if name in constant_aliases.keys():
        raise RuntimeError(
            'Circular aliases exist for constant name {}. '
            'Max iterations exceeded.'.format(name))
    return name


def set_constant(name, value, units):
<<<<<<< HEAD
    """
    Sets the value of a constant.

    Parameters
    ----------
    name : str
        The name of the constant.
    value : float
        The value to which the constant should be set.
    units : str
        The units of the value given.
    """
    constants[get_alias(name)] = DataArray(value, attrs={'units': units})


def get_constant(name, units):
    """
    Retrieves the value of a constant.

    Parameters
    ----------
    name : str
        The name of the constant.
    units : str
        The units requested for the returned value.

    Returns
    -------
    value : float
        The value of the constant in the requested units.
    """
    return constants[get_alias(name)].to_units(units).values.item()


def get_constants_string():
    """
    Returns
    -------
    constant_string : str
        A string listing all constants under each category of constants,
        with their current values and units.
    """
    return repr(constants)


def set_condensible_name(name):
    constant_aliases.update(get_condensible_map(name))


class ConstantList(object):
    __doc__ = constants._repr(sphinx=True)
=======
    if is_valid_unit(units):
        default_constants[name] = DataArray(value, attrs={'units': units})
    else:
        raise ValueError('{} is not a valid unit.'.format(units))
>>>>>>> aab0987a
<|MERGE_RESOLUTION|>--- conflicted
+++ resolved
@@ -203,7 +203,6 @@
 
 
 def set_constant(name, value, units):
-<<<<<<< HEAD
     """
     Sets the value of a constant.
 
@@ -216,7 +215,10 @@
     units : str
         The units of the value given.
     """
-    constants[get_alias(name)] = DataArray(value, attrs={'units': units})
+    if is_valid_unit(units):
+        constants[get_alias(name)] = DataArray(value, attrs={'units': units})
+    else:
+        raise ValueError('{} is not a valid unit.'.format(units))
 
 
 def get_constant(name, units):
@@ -255,9 +257,4 @@
 
 class ConstantList(object):
     __doc__ = constants._repr(sphinx=True)
-=======
-    if is_valid_unit(units):
-        default_constants[name] = DataArray(value, attrs={'units': units})
-    else:
-        raise ValueError('{} is not a valid unit.'.format(units))
->>>>>>> aab0987a
+    